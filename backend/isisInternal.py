# SPDX-License-Identifier: GPL-3.0-or-later
# Copyright (c) 2022 E. Devlin and T. Youngs

from flask import Flask
from flask import jsonify
from flask import request

from urllib.request import urlopen
import lxml.etree as ET
from xml.etree.ElementTree import parse

from ast import literal_eval

from datetime import datetime

import nexusInteraction

app = Flask(__name__)

# Shutdown flask server


def shutdown_server():
    serverShutdownFunction = request.environ.get('werkzeug.server.shutdown')
    if serverShutdownFunction is None:
        raise RuntimeError('Not running with the Local Server')
    serverShutdownFunction()

# Get nexus file fields


@app.route('/getNexusFields/<instrument>/<cycle>/<runs>')
def getNexusFields(instrument, cycle, runs):
    runFields = nexusInteraction.runFields(instrument, cycle, runs)
    return jsonify(runFields)

# Get all log data from nexus field


@app.route('/getNexusData/<instrument>/<cycle>/<runs>/<fields>')
def getNexusData(instrument, cycle, runs, fields):
    fieldData = nexusInteraction.fieldData(instrument, cycle, runs, fields)
    return jsonify(fieldData)

# Get instrument cycles


@app.route('/getCycles/<instrument>')
def getCycles(instrument):
    url = 'http://data.isis.rl.ac.uk/journals/'
    url += 'ndx'+instrument+'/journal_main.xml'
    try:
        response = urlopen(url)
    except Exception:
        return jsonify({"response": "ERR. url not found"})
    tree = parse(response)
    root = tree.getroot()
    cycles = []
    for data in root:
        cycles.append(data.get('name'))
    return jsonify(cycles)

# Get cycle run data


@app.route('/getJournal/<instrument>/<cycle>')
def getJournal(instrument, cycle):
    url = 'http://data.isis.rl.ac.uk/journals/ndx'+instrument+'/'+cycle
    try:
        response = urlopen(url)
    except Exception:
        return jsonify({"response": "ERR. url not found"})
    tree = parse(response)
    root = tree.getroot()
    fields = []
    for run in root:
        runData = {}
        for data in run:
            dataId = data.tag.replace(
                '{http://definition.nexusformat.org/schema/3.0}', '')
            try:
                dataValue = data.text.strip()
            except Exception:
                dataValue = data.text
            runData[dataId] = dataValue
        fields.append(runData)
    return jsonify(fields)

# Search all cycles


@app.route('/getAllJournals/<instrument>/<search>')
def getAllJournals(instrument, search):
    allFields = []
    nameSpace = {'data': 'http://definition.nexusformat.org/schema/3.0'}
    cycles = literal_eval(getCycles(instrument).get_data().decode())
    cycles.pop(0)

    startTime = datetime.now()

    for cycle in (cycles):
        print(instrument, " ", cycle)
        url = 'http://data.isis.rl.ac.uk/journals/ndx' + \
            instrument+'/'+str(cycle)
        try:
            response = urlopen(url)
        except Exception:
            return jsonify({"response": "ERR. url not found"})
        tree = ET.parse(response)
        root = tree.getroot()
        fields = []
        """
        foundElems = root.findall
        ("./data:NXentry/[data:user_name='"+search+"']", nameSpace)
        """
        path = "//*[contains(data:user_name,'"+search+"')]"
        foundElems = root.xpath(path, namespaces=nameSpace)
        for element in foundElems:
            runData = {}
            for data in element:
                dataId = data.tag.replace(
                    '{http://definition.nexusformat.org/schema/3.0}', '')
                try:
                    dataValue = data.text.strip()
                except Exception:
                    dataValue = data.text
                runData[dataId] = dataValue
            fields.append(runData)
        allFields += (fields)
        print(len(foundElems))

    endTime = datetime.now()
    print(endTime - startTime)
    return jsonify(allFields)

# Search all cycles with specified field


@app.route('/getAllJournals/<instrument>/<field>/<search>')
def getAllFieldJournals(instrument, field, search):
    allFields = []
    nameSpace = {'data': 'http://definition.nexusformat.org/schema/3.0'}
    cycles = literal_eval(getCycles(instrument).get_data().decode())
    cycles.pop(0)

    startTime = datetime.now()

    for cycle in (cycles):
        print(instrument, " ", cycle)
        url = 'http://data.isis.rl.ac.uk/journals/ndx' + \
            instrument+'/'+str(cycle)
        try:
            response = urlopen(url)
        except Exception:
            return jsonify({"response": "ERR. url not found"})
        tree = ET.parse(response)
        root = tree.getroot()
        fields = []
        path = "//*[contains(data:"+field+",'"+search+"')]"
        foundElems = root.xpath(path, namespaces=nameSpace)
        for element in foundElems:
            runData = {}
            for data in element:
                dataId = data.tag.replace(
                    '{http://definition.nexusformat.org/schema/3.0}', '')
                try:
                    dataValue = data.text.strip()
                except Exception:
                    dataValue = data.text
                runData[dataId] = dataValue
            fields.append(runData)
        allFields += (fields)
        print(len(foundElems))

    endTime = datetime.now()
    print(endTime - startTime)
    return jsonify(allFields)

# Go to functionality


@app.route('/getGoToCycle/<instrument>/<search>')
def getGoToCycle(instrument, search):
    nameSpace = {'data': 'http://definition.nexusformat.org/schema/3.0'}
    cycles = literal_eval(getCycles(instrument).get_data().decode())
    cycles.pop(0)

    startTime = datetime.now()
    for cycle in (cycles):
        print(instrument, " ", cycle)
        url = 'http://data.isis.rl.ac.uk/journals/ndx' + \
            instrument+'/'+str(cycle)
        try:
            response = urlopen(url)
        except Exception:
            return jsonify({"response": "ERR. url not found"})
        tree = ET.parse(response)
        root = tree.getroot()
        path = "//*[data:run_number="+search+"]"
        foundElems = root.xpath(path, namespaces=nameSpace)
        if(len(foundElems) > 0):
            endTime = datetime.now()
            print(endTime - startTime)
            return cycle
        print(len(foundElems))

    endTime = datetime.now()
    print(endTime - startTime)
    return "Not Found"

# Get spectra data


<<<<<<< HEAD
@app.route('/getSpectra/<instrument>/<cycle>/<runs>/<spectra>')
def getSpectra(instrument, cycle, runs, spectra):
    data = nexusInteraction.spectra(instrument, cycle, runs, spectra)
=======
@app.route('/getSpectrum/<instrument>/<cycle>/<runs>/<spectra>')
def getSpectrum(instrument, cycle, runs, spectra):
    data = nexusInteraction.getSpectrum(instrument, cycle, runs, spectra)
>>>>>>> e199e7a5
    return jsonify(data)

# Get spectra range


<<<<<<< HEAD
@app.route('/getSpectra/<instrument>/<cycle>/<runs>')
def spectraRange(instrument, cycle, runs):
    data = nexusInteraction.spectraRange(instrument, cycle, runs)
=======
@app.route('/getSpectrumRange/<instrument>/<cycle>/<runs>')
def getSpectrumRange(instrument, cycle, runs):
    data = nexusInteraction.getSpectrumRange(instrument, cycle, runs)
>>>>>>> e199e7a5
    return jsonify(data)

# Close server


@app.route('/shutdown', methods=['GET'])
def shutdown():
    shutdown_server()
    return jsonify({"response": "Server shut down"})


if __name__ == '__main__':
    app.run()<|MERGE_RESOLUTION|>--- conflicted
+++ resolved
@@ -211,29 +211,17 @@
 # Get spectra data
 
 
-<<<<<<< HEAD
-@app.route('/getSpectra/<instrument>/<cycle>/<runs>/<spectra>')
-def getSpectra(instrument, cycle, runs, spectra):
-    data = nexusInteraction.spectra(instrument, cycle, runs, spectra)
-=======
 @app.route('/getSpectrum/<instrument>/<cycle>/<runs>/<spectra>')
 def getSpectrum(instrument, cycle, runs, spectra):
     data = nexusInteraction.getSpectrum(instrument, cycle, runs, spectra)
->>>>>>> e199e7a5
     return jsonify(data)
 
 # Get spectra range
 
 
-<<<<<<< HEAD
-@app.route('/getSpectra/<instrument>/<cycle>/<runs>')
-def spectraRange(instrument, cycle, runs):
-    data = nexusInteraction.spectraRange(instrument, cycle, runs)
-=======
 @app.route('/getSpectrumRange/<instrument>/<cycle>/<runs>')
 def getSpectrumRange(instrument, cycle, runs):
     data = nexusInteraction.getSpectrumRange(instrument, cycle, runs)
->>>>>>> e199e7a5
     return jsonify(data)
 
 # Close server
