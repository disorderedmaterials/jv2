# SPDX-License-Identifier: GPL-3.0-or-later
# Copyright (c) 2022 E. Devlin and T. Youngs

from flask import Flask
from flask import jsonify
from flask import request

from urllib.request import urlopen
import lxml.etree as ET
from xml.etree.ElementTree import parse

from ast import literal_eval

from datetime import datetime
from datetime import timedelta

import requests

import nexusInteraction

app = Flask(__name__)

dataLocation = "http://data.isis.rl.ac.uk/journals/"

# Shutdown flask server


def shutdown_server():
    serverShutdownFunction = request.environ.get('werkzeug.server.shutdown')
    if serverShutdownFunction is None:
        raise RuntimeError('Not running with the Local Server')
    serverShutdownFunction()

# Get nexus file fields


@app.route('/getNexusFields/<instrument>/<cycles>/<runs>')
def getNexusFields(instrument, cycles, runs):
    runFields = nexusInteraction.runFields(instrument, cycles, runs)
    return jsonify(runFields)

# Get all log data from nexus field


@app.route('/getNexusData/<instrument>/<cycle>/<runs>/<fields>')
def getNexusData(instrument, cycle, runs, fields):
    fieldData = nexusInteraction.fieldData(instrument, cycle, runs, fields)
    return jsonify(fieldData)

# Get instrument cycles


@app.route('/getCycles/<instrument>')
def getCycles(instrument):
    global lastModified_
    url = dataLocation + 'ndx'
    url += instrument+'/journal_main.xml'
    try:
        response = urlopen(url)
    except Exception:
        return jsonify({"response": "ERR. url not found"})
    lastModified_ = response.info().get('Last-Modified')
    lastModified_ = datetime.strptime(
        lastModified_, "%a, %d %b %Y %H:%M:%S %Z")
    print("lastModified_ set as: ")
    print(lastModified_)
    tree = parse(response)
    root = tree.getroot()
    cycles = []
    for data in root:
        cycles.append(data.get('name'))

    return jsonify(cycles)

# Get cycle run data


@app.route('/getJournal/<instrument>/<cycle>')
def getJournal(instrument, cycle):
    url = dataLocation + 'ndx' + instrument+'/'+cycle
    try:
        response = urlopen(url)
    except Exception:
        return jsonify({"response": "ERR. url not found"})
    tree = parse(response)
    root = tree.getroot()
    fields = []
    for run in root:
        runData = {}
        for data in run:
            dataId = data.tag.replace(
                '{http://definition.nexusformat.org/schema/3.0}', '')
            try:
                dataValue = data.text.strip()
            except Exception:
                dataValue = data.text
            # If value is valid date
            try:
                time = datetime.strptime(dataValue, "%Y-%m-%dT%H:%M:%S")
                today = datetime.now()
                if (today.date() == time.date()):
                    runData[dataId] = "Today at: " + time.strftime("%H:%M:%S")
                elif ((today + timedelta(-1)).date() == time.date()):
                    runData[dataId] = "Yesterday at: " + \
                        time.strftime("%H:%M:%S")
                else:
                    runData[dataId] = time.strftime("%d/%m/%Y %H:%M:%S")
            except(Exception):
                # If header is duration then format
                if (dataId == "duration"):
                    dataValue = int(dataValue)
                    minutes = dataValue // 60
                    seconds = str(dataValue % 60).rjust(2, '0')
                    hours = str(minutes // 60).rjust(2, '0')
                    minutes = str(minutes % 60).rjust(2, '0')
                    runData[dataId] = hours + ":" + minutes + ":" + seconds
                else:
                    runData[dataId] = dataValue
        fields.append(runData)
    return jsonify(fields)

# Search all cycles


@app.route('/getAllJournals/<instrument>/<search>')
def getAllJournals(instrument, search):
    allFields = []
    nameSpace = {'data': 'http://definition.nexusformat.org/schema/3.0'}
    cycles = literal_eval(getCycles(instrument).get_data().decode())
    cycles.pop(0)

    startTime = datetime.now()

    for cycle in (cycles):
        print(instrument, " ", cycle)
        url = dataLocation + 'ndx' + \
            instrument+'/'+str(cycle)
        try:
            response = urlopen(url)
        except Exception:
            return jsonify({"response": "ERR. url not found"})
        tree = ET.parse(response)
        root = tree.getroot()
        fields = []
        """
        foundElems = root.findall
        ("./data:NXentry/[data:user_name='"+search+"']", nameSpace)
        """
        path = "//*[contains(data:user_name,'"+search+"')]"
        foundElems = root.xpath(path, namespaces=nameSpace)
        for element in foundElems:
            runData = {}
            for data in element:
                dataId = data.tag.replace(
                    '{http://definition.nexusformat.org/schema/3.0}', '')
                try:
                    dataValue = data.text.strip()
                except Exception:
                    dataValue = data.text
                runData[dataId] = dataValue
            fields.append(runData)
        allFields += (fields)
        print(len(foundElems))

    endTime = datetime.now()
    print(endTime - startTime)
    return jsonify(allFields)

# Search all cycles with specified field


@app.route('/getAllJournals/<instrument>/<field>/<search>')
def getAllFieldJournals(instrument, field, search):
    print("\nMass search initiated w/: " +
          instrument + " " + field + " " + search)
    allFields = []
    nameSpace = {'data': 'http://definition.nexusformat.org/schema/3.0'}
    cycles = literal_eval(getCycles(instrument).get_data().decode())
    cycles.pop(0)

    startTime = datetime.now()

    for cycle in (cycles):
        url = dataLocation + 'ndx' + \
            instrument+'/'+str(cycle)
        try:
            response = urlopen(url)
        except Exception:
            return jsonify({"response": "ERR. url not found"})
        tree = ET.parse(response)
        root = tree.getroot()
        fields = []
        if field == "run_number":
            values = search.split("-")
            path = "//*[data:run_number>"+values[0] + \
                " and data:run_number<"+values[1]+"]"
        elif field == "start_date":
            values = search.replace(";", "").split("-")
            dateAsNumber = \
                "number(translate(" + \
                "substring-before(data:start_time,'T'),'-',''))"
            path = \
                "//*["+dateAsNumber+" > "+values[0] + \
                " and "+dateAsNumber+" < " + values[1]+"]"
        else:
            path = "//*[contains(data:"+field+",'"+search+"')]"
        foundElems = root.xpath(path, namespaces=nameSpace)
        print(cycle + " FoundElems: " + str(len(foundElems)))
        for element in foundElems:
            runData = {}
            for data in element:
                dataId = data.tag.replace(
                    '{http://definition.nexusformat.org/schema/3.0}', '')
                try:
                    dataValue = data.text.strip()
                except Exception:
                    dataValue = data.text
                runData[dataId] = dataValue
            fields.append(runData)
        allFields += (fields)

    endTime = datetime.now()
    print(endTime - startTime)
    return jsonify(allFields)

# Go to functionality


@app.route('/getGoToCycle/<instrument>/<search>')
def getGoToCycle(instrument, search):
    nameSpace = {'data': 'http://definition.nexusformat.org/schema/3.0'}
    cycles = literal_eval(getCycles(instrument).get_data().decode())
    cycles.pop(0)

    startTime = datetime.now()
    for cycle in (cycles):
        print(instrument, " ", cycle)
        url = dataLocation + 'ndx' + \
            instrument+'/'+str(cycle)
        try:
            response = urlopen(url)
        except Exception:
            return jsonify({"response": "ERR. url not found"})
        tree = ET.parse(response)
        root = tree.getroot()
        path = "//*[data:run_number="+search+"]"
        foundElems = root.xpath(path, namespaces=nameSpace)
        if(len(foundElems) > 0):
            endTime = datetime.now()
            print(endTime - startTime)
            return cycle
        print(len(foundElems))

    endTime = datetime.now()
    print(endTime - startTime)
    return "Not Found"

# Get spectra data


@app.route('/getSpectrum/<instrument>/<cycle>/<runs>/<spectra>')
def getSpectrum(instrument, cycle, runs, spectra):
    data = nexusInteraction.getSpectrum(instrument, cycle, runs, spectra)
    return jsonify(data)


@app.route('/getMonSpectrum/<instrument>/<cycle>/<runs>/<monitor>')
def getMonSpectrum(instrument, cycle, runs, monitor):
    data = nexusInteraction.getMonSpectrum(instrument, cycle, runs, monitor)
    return jsonify(data)

# Get spectra range


@app.route('/getSpectrumRange/<instrument>/<cycle>/<runs>')
def getSpectrumRange(instrument, cycle, runs):
    data = nexusInteraction.getSpectrumRange(instrument, cycle, runs)
    return jsonify(data)

<<<<<<< HEAD
# Set archive mount


@app.route('/setRoot/<rootLocation>')
def setRoot(rootLocation):
    if rootLocation != "Default":
        nexusInteraction.setRoot(rootLocation)
    else:
        nexusInteraction.setRoot("Default")
    return jsonify("test")
=======

@app.route('/getMonitorRange/<instrument>/<cycle>/<runs>')
def getMonitorRange(instrument, cycle, runs):
    data = nexusInteraction.getMonitorRange(instrument, cycle, runs)
    return jsonify(data)


@app.route('/getDetectorAnalysis/<instrument>/<cycle>/<run>')
def getDetectorAnalysis(instrument, cycle, run):
    data = nexusInteraction.detectorAnalysis(instrument, cycle, run)
    return jsonify(data)

# Get total MuAmps


@app.route('/getTotalMuAmps/<instrument>/<cycle>/<runs>')
def getTotalMuAmps(instrument, cycle, runs):
    url = dataLocation + 'ndx'
    url += instrument+'/'+cycle
    try:
        response = urlopen(url)
    except Exception:
        return jsonify({"response": "ERR. url not found"})
    tree = parse(response)
    root = tree.getroot()
    ns = {'tag': 'http://definition.nexusformat.org/schema/3.0'}
    muAmps = ""
    for run in runs.split(";"):
        for runNo in root:
            if (runNo.find('tag:run_number', ns).text.strip() == run):
                muAmps += runNo.find('tag:proton_charge',
                                     ns).text.strip() + ";"
    return muAmps[:-1]

# Check for data modifications


@app.route('/pingCycle/<instrument>')
def pingCycle(instrument):
    global lastModified_
    url = dataLocation + 'ndx'
    url += instrument+'/journal_main.xml'
    lastModified = requests.head(url).headers['Last-Modified']
    lastModified = datetime.strptime(lastModified, "%a, %d %b %Y %H:%M:%S %Z")
    print(lastModified)
    print(lastModified_)
    if (lastModified > lastModified_):
        lastModified_ = lastModified
        response = urlopen(url)
        tree = parse(response)
        root = tree.getroot()
        return root[-1].get('name')
    return ("")


@app.route('/updateJournal/<instrument>/<cycle>/<run>')
def updateJournal(instrument, cycle):
    url = dataLocation + 'ndx'
    url += instrument+'/' + cycle
    try:
        response = urlopen(url)
    except Exception:
        return jsonify({"response": "ERR. url not found"})
    tree = parse(response)
    root = tree.getroot()
    ns = {'tag': 'http://definition.nexusformat.org/schema/3.0'}
    fields = []
    for run in root:
        if (run.find('tag:run_number', ns).text.strip() <= run):
            continue
        runData = {}
        for data in run:
            dataId = data.tag.replace(
                '{http://definition.nexusformat.org/schema/3.0}', '')
            try:
                dataValue = data.text.strip()
            except Exception:
                dataValue = data.text
            # If value is valid date
            try:
                time = datetime.strptime(dataValue, "%Y-%m-%dT%H:%M:%S")
                today = datetime.now()
                if (today.date() == time.date()):
                    runData[dataId] = "Today at: " + time.strftime("%H:%M:%S")
                elif ((today + timedelta(-1)).date() == time.date()):
                    runData[dataId] = "Yesterday at: " + \
                        time.strftime("%H:%M:%S")
                else:
                    runData[dataId] = time.strftime("%d/%m/%Y %H:%M:%S")
            except(Exception):
                # If header is duration then format
                if (dataId == "duration"):
                    dataValue = int(dataValue)
                    minutes = dataValue // 60
                    seconds = str(dataValue % 60).rjust(2, '0')
                    hours = str(minutes // 60).rjust(2, '0')
                    minutes = str(minutes % 60).rjust(2, '0')
                    runData[dataId] = hours + ":" + minutes + ":" + seconds
                else:
                    runData[dataId] = dataValue
        fields.append(runData)
    return jsonify(fields)
>>>>>>> c4b888f3

# Close server


@app.route('/shutdown', methods=['GET'])
def shutdown():
    shutdown_server()
    return jsonify({"response": "Server shut down"})


if __name__ == '__main__':
    app.run()<|MERGE_RESOLUTION|>--- conflicted
+++ resolved
@@ -277,7 +277,6 @@
     data = nexusInteraction.getSpectrumRange(instrument, cycle, runs)
     return jsonify(data)
 
-<<<<<<< HEAD
 # Set archive mount
 
 
@@ -288,7 +287,7 @@
     else:
         nexusInteraction.setRoot("Default")
     return jsonify("test")
-=======
+
 
 @app.route('/getMonitorRange/<instrument>/<cycle>/<runs>')
 def getMonitorRange(instrument, cycle, runs):
@@ -391,7 +390,6 @@
                     runData[dataId] = dataValue
         fields.append(runData)
     return jsonify(fields)
->>>>>>> c4b888f3
 
 # Close server
 
