--- conflicted
+++ resolved
@@ -385,18 +385,11 @@
         auto *gridLayout = new QGridLayout(window);
         auto *axisToggleCheck = new QCheckBox("Plot relative to run start times", window);
         auto *addFieldButton = new QPushButton("Add field", window);
-<<<<<<< HEAD
-
+        
+        addFieldButton->setSizePolicy(QSizePolicy::Maximum, QSizePolicy::Maximum);
         connect(axisToggleCheck, SIGNAL(stateChanged(int)), this, SLOT(toggleAxis(int)));
         connect(addFieldButton, &QPushButton::clicked,
             [=]() { fieldsMenu->exec(addFieldButton->mapToGlobal(QPoint(0, addFieldButton->height()))); });
-=======
-        addFieldButton->setSizePolicy(QSizePolicy::Maximum, QSizePolicy::Maximum);
-
-        connect(axisToggleCheck, SIGNAL(stateChanged(int)), this, SLOT(toggleAxis(int)));
-        connect(addFieldButton, &QPushButton::clicked,
-                [=]() { fieldsMenu->exec(addFieldButton->mapToGlobal(QPoint(0, addFieldButton->height()))); });
->>>>>>> 41a6708e
 
         gridLayout->addWidget(dateTimeChartView, 1, 0, -1, -1);
         gridLayout->addWidget(relTimeChartView, 1, 0, -1, -1);
