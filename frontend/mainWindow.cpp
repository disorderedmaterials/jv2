--- conflicted
+++ resolved
@@ -11,20 +11,15 @@
 {
     ui_.setupUi(this);
 
-<<<<<<< HEAD
     // Set the window title
     setWindowTitle(QString("JournalViewer 2 (v%1)").arg(JV2VERSION));
 
-    auto instruments = getInstruments();
-    fillInstruments(instruments);
-=======
     // Get default instrument run data columns
     Instrument::getDefaultColumns();
 
     // Get available instrument data
     getDefaultInstruments();
     fillInstruments();
->>>>>>> a92dea40
 
     // Define initial variable states
     init_ = true;
