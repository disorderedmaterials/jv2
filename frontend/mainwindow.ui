<?xml version="1.0" encoding="UTF-8"?>
<ui version="4.0">
 <class>MainWindow</class>
 <widget class="QMainWindow" name="MainWindow">
  <property name="geometry">
   <rect>
    <x>0</x>
    <y>0</y>
    <width>817</width>
    <height>605</height>
   </rect>
  </property>
  <property name="windowTitle">
   <string>JournalViewer2</string>
  </property>
  <widget class="QWidget" name="centralwidget">
   <property name="enabled">
    <bool>true</bool>
   </property>
   <layout class="QVBoxLayout" name="verticalLayout_3">
    <item>
     <widget class="QTabWidget" name="tabWidget">
      <property name="currentIndex">
       <number>0</number>
      </property>
      <property name="tabsClosable">
       <bool>true</bool>
      </property>
      <property name="movable">
       <bool>true</bool>
      </property>
      <property name="tabBarAutoHide">
       <bool>true</bool>
      </property>
      <widget class="QWidget" name="dataTab">
       <property name="sizePolicy">
        <sizepolicy hsizetype="Expanding" vsizetype="Expanding">
         <horstretch>0</horstretch>
         <verstretch>0</verstretch>
        </sizepolicy>
       </property>
       <attribute name="title">
        <string>Data</string>
       </attribute>
       <layout class="QHBoxLayout" name="horizontalLayout_4">
        <item>
         <layout class="QVBoxLayout" name="verticalLayout_2">
          <item>
           <layout class="QHBoxLayout" name="horizontalLayout">
            <item>
             <widget class="QGroupBox" name="groupBox">
              <property name="title">
               <string>Source</string>
              </property>
              <layout class="QHBoxLayout" name="horizontalLayout_5">
               <property name="leftMargin">
                <number>4</number>
               </property>
               <property name="topMargin">
                <number>4</number>
               </property>
               <property name="rightMargin">
                <number>4</number>
               </property>
               <property name="bottomMargin">
                <number>4</number>
               </property>
               <item>
                <widget class="QPushButton" name="instrumentButton">
                 <property name="contextMenuPolicy">
                  <enum>Qt::CustomContextMenu</enum>
                 </property>
                 <property name="text">
                  <string>PushButton</string>
                 </property>
                </widget>
               </item>
               <item>
                <widget class="QPushButton" name="cycleButton">
                 <property name="contextMenuPolicy">
                  <enum>Qt::CustomContextMenu</enum>
                 </property>
                 <property name="text">
                  <string>PushButton</string>
                 </property>
                </widget>
               </item>
              </layout>
             </widget>
            </item>
            <item>
             <widget class="QGroupBox" name="groupBox_2">
              <property name="title">
               <string>View</string>
              </property>
              <layout class="QHBoxLayout" name="horizontalLayout_7">
               <property name="leftMargin">
                <number>4</number>
               </property>
               <property name="topMargin">
                <number>4</number>
               </property>
               <property name="rightMargin">
                <number>4</number>
               </property>
               <property name="bottomMargin">
                <number>4</number>
               </property>
               <item>
                <widget class="QPushButton" name="groupButton">
                 <property name="sizePolicy">
                  <sizepolicy hsizetype="Maximum" vsizetype="Fixed">
                   <horstretch>0</horstretch>
                   <verstretch>0</verstretch>
                  </sizepolicy>
                 </property>
                 <property name="text">
                  <string>Group</string>
                 </property>
                 <property name="icon">
                  <iconset>
                   <normaloff>:/group.svg</normaloff>:/group.svg</iconset>
                 </property>
                 <property name="checkable">
                  <bool>true</bool>
                 </property>
                </widget>
               </item>
               <item>
                <widget class="QLabel" name="label">
                 <property name="sizePolicy">
                  <sizepolicy hsizetype="Preferred" vsizetype="Preferred">
                   <horstretch>0</horstretch>
                   <verstretch>0</verstretch>
                  </sizepolicy>
                 </property>
                 <property name="maximumSize">
                  <size>
                   <width>15</width>
                   <height>15</height>
                  </size>
                 </property>
                 <property name="text">
                  <string/>
                 </property>
                 <property name="pixmap">
                  <pixmap>:/filter.svg</pixmap>
                 </property>
                 <property name="scaledContents">
                  <bool>true</bool>
                 </property>
                </widget>
               </item>
               <item>
                <widget class="QLineEdit" name="filterBox">
                 <property name="sizePolicy">
                  <sizepolicy hsizetype="Preferred" vsizetype="Fixed">
                   <horstretch>0</horstretch>
                   <verstretch>0</verstretch>
                  </sizepolicy>
                 </property>
                 <property name="placeholderText">
                  <string>Filter run data</string>
                 </property>
                </widget>
               </item>
               <item>
                <widget class="QPushButton" name="clearSearchButton">
                 <property name="sizePolicy">
                  <sizepolicy hsizetype="Maximum" vsizetype="Fixed">
                   <horstretch>0</horstretch>
                   <verstretch>0</verstretch>
                  </sizepolicy>
                 </property>
                 <property name="maximumSize">
                  <size>
                   <width>20</width>
                   <height>16777215</height>
                  </size>
                 </property>
                 <property name="text">
                  <string/>
                 </property>
                 <property name="icon">
                  <iconset>
                   <normaloff>:/cross.svg</normaloff>:/cross.svg</iconset>
                 </property>
                </widget>
               </item>
              </layout>
             </widget>
            </item>
            <item>
             <spacer name="horizontalSpacer">
              <property name="orientation">
               <enum>Qt::Horizontal</enum>
              </property>
              <property name="sizeHint" stdset="0">
               <size>
                <width>40</width>
                <height>20</height>
               </size>
              </property>
             </spacer>
            </item>
           </layout>
          </item>
          <item>
           <widget class="QTableView" name="runDataTable">
            <property name="selectionBehavior">
             <enum>QAbstractItemView::SelectRows</enum>
            </property>
            <property name="verticalScrollMode">
             <enum>QAbstractItemView::ScrollPerPixel</enum>
            </property>
            <property name="horizontalScrollMode">
             <enum>QAbstractItemView::ScrollPerPixel</enum>
            </property>
            <property name="sortingEnabled">
             <bool>true</bool>
            </property>
           </widget>
          </item>
         </layout>
        </item>
       </layout>
      </widget>
     </widget>
    </item>
   </layout>
  </widget>
  <widget class="QMenuBar" name="menubar">
   <property name="geometry">
    <rect>
     <x>0</x>
     <y>0</y>
     <width>817</width>
     <height>24</height>
    </rect>
   </property>
   <widget class="QMenu" name="menuFile">
    <property name="title">
     <string>File</string>
    </property>
<<<<<<< HEAD
    <addaction name="actionSetLocalSource"/>
    <addaction name="actionClearLocalSource"/>
=======
    <addaction name="actionMountPoint"/>
    <addaction name="actionClearMountPoint"/>
>>>>>>> b61b6919
    <addaction name="action_Quit"/>
   </widget>
   <widget class="QMenu" name="menuFind">
    <property name="title">
     <string>Search</string>
    </property>
    <widget class="QMenu" name="menuSearch_across_cycles">
     <property name="title">
      <string>Search across cycles</string>
     </property>
     <addaction name="actionMassSearchRB_No"/>
     <addaction name="actionMassSearchTitle"/>
     <addaction name="actionMassSearchUser"/>
     <addaction name="actionMassSearchRunRange"/>
     <addaction name="actionMassSearchDateRange"/>
    </widget>
    <widget class="QMenu" name="menuGo_to_specific_run_number">
     <property name="title">
      <string>Go to specific value</string>
     </property>
     <addaction name="actionRun_Number"/>
    </widget>
    <addaction name="actionSearch"/>
    <addaction name="actionSelectNext"/>
    <addaction name="actionSelectPrevious"/>
    <addaction name="actionSelectAll"/>
    <addaction name="separator"/>
    <addaction name="menuSearch_across_cycles"/>
    <addaction name="actionClear_cached_searches"/>
    <addaction name="separator"/>
    <addaction name="menuGo_to_specific_run_number"/>
   </widget>
   <addaction name="menuFile"/>
   <addaction name="menuFind"/>
  </widget>
  <widget class="QStatusBar" name="statusbar"/>
  <action name="actionMassSearchRB_No">
   <property name="text">
    <string>RB No.</string>
   </property>
  </action>
  <action name="actionMassSearchTitle">
   <property name="text">
    <string>Title</string>
   </property>
  </action>
  <action name="actionMassSearchUser">
   <property name="text">
    <string>User</string>
   </property>
  </action>
  <action name="actionMassSearchRunRange">
   <property name="text">
    <string>Run Range</string>
   </property>
  </action>
  <action name="actionMassSearchDateRange">
   <property name="text">
    <string>Date Range</string>
   </property>
  </action>
  <action name="actionClear_cached_searches">
   <property name="text">
    <string>Clear cached searches</string>
   </property>
  </action>
  <action name="action_Quit">
   <property name="text">
    <string>&amp;Quit</string>
   </property>
  </action>
  <action name="actionSearch">
   <property name="text">
    <string>&amp;Find</string>
   </property>
   <property name="shortcut">
    <string>Ctrl+F</string>
   </property>
  </action>
  <action name="actionSelectNext">
   <property name="text">
    <string>Find Next</string>
   </property>
   <property name="shortcut">
    <string>F3</string>
   </property>
  </action>
  <action name="actionSelectPrevious">
   <property name="text">
    <string>Find Previous</string>
   </property>
   <property name="shortcut">
    <string>Shift+F3</string>
   </property>
  </action>
  <action name="actionSelectAll">
   <property name="text">
    <string>Select All Occurrences</string>
   </property>
   <property name="shortcut">
    <string>Ctrl+F3</string>
   </property>
  </action>
  <action name="actionRun_Number">
   <property name="text">
    <string>Run Number</string>
   </property>
  </action>
<<<<<<< HEAD
  <action name="actionClearLocalSource">
   <property name="text">
    <string>Clear local source</string>
   </property>
  </action>
  <action name="actionSetLocalSource">
   <property name="text">
    <string>Set local source</string>
=======
  <action name="actionMountPoint">
   <property name="text">
    <string>Set archive location</string>
   </property>
  </action>
  <action name="actionClearMountPoint">
   <property name="text">
    <string>Clear archive location</string>
>>>>>>> b61b6919
   </property>
  </action>
 </widget>
 <resources/>
 <connections/>
</ui><|MERGE_RESOLUTION|>--- conflicted
+++ resolved
@@ -242,13 +242,10 @@
     <property name="title">
      <string>File</string>
     </property>
-<<<<<<< HEAD
     <addaction name="actionSetLocalSource"/>
     <addaction name="actionClearLocalSource"/>
-=======
     <addaction name="actionMountPoint"/>
     <addaction name="actionClearMountPoint"/>
->>>>>>> b61b6919
     <addaction name="action_Quit"/>
    </widget>
    <widget class="QMenu" name="menuFind">
@@ -357,7 +354,6 @@
     <string>Run Number</string>
    </property>
   </action>
-<<<<<<< HEAD
   <action name="actionClearLocalSource">
    <property name="text">
     <string>Clear local source</string>
@@ -366,7 +362,6 @@
   <action name="actionSetLocalSource">
    <property name="text">
     <string>Set local source</string>
-=======
   <action name="actionMountPoint">
    <property name="text">
     <string>Set archive location</string>
@@ -375,7 +370,6 @@
   <action name="actionClearMountPoint">
    <property name="text">
     <string>Clear archive location</string>
->>>>>>> b61b6919
    </property>
   </action>
  </widget>
