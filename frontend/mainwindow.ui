<?xml version="1.0" encoding="UTF-8"?>
<ui version="4.0">
 <class>MainWindow</class>
 <widget class="QMainWindow" name="MainWindow">
  <property name="geometry">
   <rect>
    <x>0</x>
    <y>0</y>
    <width>817</width>
    <height>605</height>
   </rect>
  </property>
  <property name="windowTitle">
   <string>JournalViewer2</string>
  </property>
  <widget class="QWidget" name="centralwidget">
   <property name="enabled">
    <bool>true</bool>
   </property>
   <layout class="QVBoxLayout" name="verticalLayout_6">
    <item>
     <widget class="QTabWidget" name="tabWidget">
      <property name="currentIndex">
       <number>0</number>
      </property>
      <property name="tabsClosable">
       <bool>true</bool>
      </property>
      <property name="movable">
       <bool>true</bool>
      </property>
      <property name="tabBarAutoHide">
       <bool>true</bool>
      </property>
      <widget class="QWidget" name="dataTab">
       <property name="sizePolicy">
        <sizepolicy hsizetype="Expanding" vsizetype="Expanding">
         <horstretch>0</horstretch>
         <verstretch>0</verstretch>
        </sizepolicy>
       </property>
       <attribute name="title">
        <string>Data</string>
       </attribute>
       <layout class="QVBoxLayout" name="verticalLayout_4">
        <property name="spacing">
         <number>0</number>
        </property>
        <property name="leftMargin">
         <number>0</number>
        </property>
        <property name="topMargin">
         <number>0</number>
        </property>
        <property name="rightMargin">
         <number>0</number>
        </property>
        <property name="bottomMargin">
         <number>0</number>
        </property>
        <item>
         <layout class="QVBoxLayout" name="verticalLayout_2">
          <item>
           <layout class="QHBoxLayout" name="horizontalLayout">
            <property name="rightMargin">
             <number>0</number>
            </property>
            <item>
             <widget class="QComboBox" name="instrumentsBox">
              <property name="sizePolicy">
               <sizepolicy hsizetype="Preferred" vsizetype="Fixed">
                <horstretch>0</horstretch>
                <verstretch>0</verstretch>
               </sizepolicy>
              </property>
              <property name="insertPolicy">
               <enum>QComboBox::InsertAlphabetically</enum>
              </property>
              <property name="sizeAdjustPolicy">
               <enum>QComboBox::AdjustToContents</enum>
              </property>
             </widget>
            </item>
            <item>
             <widget class="QComboBox" name="cyclesBox">
              <property name="sizePolicy">
               <sizepolicy hsizetype="Preferred" vsizetype="Fixed">
                <horstretch>0</horstretch>
                <verstretch>0</verstretch>
               </sizepolicy>
              </property>
              <property name="insertPolicy">
               <enum>QComboBox::InsertAlphabetically</enum>
              </property>
              <property name="sizeAdjustPolicy">
               <enum>QComboBox::AdjustToContents</enum>
              </property>
             </widget>
            </item>
            <item>
             <widget class="Line" name="line">
              <property name="orientation">
               <enum>Qt::Vertical</enum>
              </property>
             </widget>
            </item>
            <item>
             <widget class="QLineEdit" name="filterBox">
              <property name="sizePolicy">
               <sizepolicy hsizetype="Preferred" vsizetype="Fixed">
                <horstretch>0</horstretch>
                <verstretch>0</verstretch>
               </sizepolicy>
              </property>
             </widget>
            </item>
            <item>
             <widget class="QPushButton" name="clearSearchButton">
              <property name="sizePolicy">
               <sizepolicy hsizetype="Maximum" vsizetype="Fixed">
                <horstretch>0</horstretch>
                <verstretch>0</verstretch>
               </sizepolicy>
              </property>
              <property name="maximumSize">
               <size>
                <width>20</width>
                <height>16777215</height>
               </size>
              </property>
              <property name="text">
               <string>x</string>
              </property>
             </widget>
            </item>
            <item>
<<<<<<< HEAD
             <widget class="QComboBox" name="togglePage">
              <property name="sizePolicy">
               <sizepolicy hsizetype="Preferred" vsizetype="Fixed">
                <horstretch>0</horstretch>
                <verstretch>0</verstretch>
               </sizepolicy>
              </property>
              <property name="insertPolicy">
               <enum>QComboBox::InsertAlphabetically</enum>
              </property>
              <property name="sizeAdjustPolicy">
               <enum>QComboBox::AdjustToContents</enum>
              </property>
             </widget>
            </item>
            <item>
             <widget class="QLineEdit" name="massSearchBox">
              <property name="sizePolicy">
               <sizepolicy hsizetype="Preferred" vsizetype="Fixed">
                <horstretch>0</horstretch>
                <verstretch>0</verstretch>
               </sizepolicy>
              </property>
             </widget>
            </item>
            <item>
             <widget class="QPushButton" name="massSearchButton">
                  <property name="sizePolicy">
                   <sizepolicy hsizetype="Maximum" vsizetype="Maximum">
                    <horstretch>0</horstretch>
                    <verstretch>0</verstretch>
                   </sizepolicy>
                  </property>
                  <property name="text">
                   <string>MSearch</string>
                  </property>
                 </widget>
            </item>
            <item>
=======
>>>>>>> 3bf5daa8
             <spacer name="horizontalSpacer">
              <property name="orientation">
               <enum>Qt::Horizontal</enum>
              </property>
              <property name="sizeHint" stdset="0">
               <size>
                <width>40</width>
                <height>20</height>
               </size>
              </property>
             </spacer>
            </item>
           </layout>
          </item>
          <item>
           <widget class="QStackedWidget" name="stackedWidget">
            <property name="sizePolicy">
             <sizepolicy hsizetype="Expanding" vsizetype="Expanding">
              <horstretch>0</horstretch>
              <verstretch>0</verstretch>
             </sizepolicy>
            </property>
            <property name="autoFillBackground">
             <bool>false</bool>
            </property>
            <property name="currentIndex">
             <number>0</number>
            </property>
            <widget class="QWidget" name="page">
             <property name="sizePolicy">
              <sizepolicy hsizetype="Expanding" vsizetype="Expanding">
               <horstretch>0</horstretch>
               <verstretch>0</verstretch>
              </sizepolicy>
             </property>
             <layout class="QVBoxLayout" name="verticalLayout_3">
              <item>
               <widget class="QTableView" name="runDataTable">
                <property name="selectionBehavior">
                 <enum>QAbstractItemView::SelectRows</enum>
                </property>
                <property name="verticalScrollMode">
                 <enum>QAbstractItemView::ScrollPerPixel</enum>
                </property>
                <property name="horizontalScrollMode">
                 <enum>QAbstractItemView::ScrollPerPixel</enum>
                </property>
                <property name="sortingEnabled">
                 <bool>true</bool>
                </property>
               </widget>
              </item>
             </layout>
            </widget>
           </widget>
          </item>
          <item>
           <layout class="QHBoxLayout" name="horizontalLayout_3">
            <item>
             <widget class="QPushButton" name="groupButton">
              <property name="sizePolicy">
               <sizepolicy hsizetype="Maximum" vsizetype="Fixed">
                <horstretch>0</horstretch>
                <verstretch>0</verstretch>
               </sizepolicy>
              </property>
              <property name="text">
               <string>Group</string>
              </property>
              <property name="checkable">
               <bool>true</bool>
              </property>
             </widget>
            </item>
            <item>
             <widget class="Line" name="searchSeperator">
              <property name="orientation">
               <enum>Qt::Vertical</enum>
              </property>
             </widget>
            </item>
            <item>
             <layout class="QHBoxLayout" name="horizontalLayout_2">
              <property name="spacing">
               <number>0</number>
              </property>
              <item>
               <widget class="QLineEdit" name="searchBox">
                <property name="sizePolicy">
                 <sizepolicy hsizetype="Preferred" vsizetype="Fixed">
                  <horstretch>0</horstretch>
                  <verstretch>0</verstretch>
                 </sizepolicy>
                </property>
               </widget>
              </item>
              <item>
               <layout class="QVBoxLayout" name="verticalLayout">
                <property name="spacing">
                 <number>0</number>
                </property>
                <item alignment="Qt::AlignTop">
                 <widget class="QPushButton" name="findUp">
                  <property name="sizePolicy">
                   <sizepolicy hsizetype="Maximum" vsizetype="Maximum">
                    <horstretch>0</horstretch>
                    <verstretch>0</verstretch>
                   </sizepolicy>
                  </property>
                  <property name="maximumSize">
                   <size>
                    <width>20</width>
                    <height>12</height>
                   </size>
                  </property>
                  <property name="text">
                   <string>^</string>
                  </property>
                 </widget>
                </item>
                <item alignment="Qt::AlignBottom">
                 <widget class="QPushButton" name="findDown">
                  <property name="sizePolicy">
                   <sizepolicy hsizetype="Maximum" vsizetype="Maximum">
                    <horstretch>0</horstretch>
                    <verstretch>0</verstretch>
                   </sizepolicy>
                  </property>
                  <property name="maximumSize">
                   <size>
                    <width>20</width>
                    <height>12</height>
                   </size>
                  </property>
                  <property name="text">
                   <string>v</string>
                  </property>
                 </widget>
                </item>
               </layout>
              </item>
             </layout>
            </item>
            <item>
             <widget class="QPushButton" name="searchAll">
              <property name="sizePolicy">
               <sizepolicy hsizetype="Maximum" vsizetype="Fixed">
                <horstretch>0</horstretch>
                <verstretch>0</verstretch>
               </sizepolicy>
              </property>
              <property name="text">
               <string>searchAll</string>
              </property>
             </widget>
            </item>
            <item>
             <widget class="QPushButton" name="closeFind">
              <property name="sizePolicy">
               <sizepolicy hsizetype="Maximum" vsizetype="Fixed">
                <horstretch>0</horstretch>
                <verstretch>0</verstretch>
               </sizepolicy>
              </property>
              <property name="maximumSize">
               <size>
                <width>20</width>
                <height>16777215</height>
               </size>
              </property>
              <property name="text">
               <string>x</string>
              </property>
             </widget>
            </item>
            <item>
             <widget class="QLabel" name="searchLabel">
              <property name="sizePolicy">
               <sizepolicy hsizetype="Expanding" vsizetype="Preferred">
                <horstretch>0</horstretch>
                <verstretch>0</verstretch>
               </sizepolicy>
              </property>
              <property name="text">
               <string/>
              </property>
             </widget>
            </item>
           </layout>
          </item>
         </layout>
        </item>
       </layout>
      </widget>
     </widget>
    </item>
   </layout>
  </widget>
  <widget class="QMenuBar" name="menubar">
   <property name="geometry">
    <rect>
     <x>0</x>
     <y>0</y>
     <width>817</width>
     <height>24</height>
    </rect>
   </property>
  </widget>
  <widget class="QStatusBar" name="statusbar"/>
 </widget>
 <resources/>
 <connections/>
</ui><|MERGE_RESOLUTION|>--- conflicted
+++ resolved
@@ -134,23 +134,6 @@
              </widget>
             </item>
             <item>
-<<<<<<< HEAD
-             <widget class="QComboBox" name="togglePage">
-              <property name="sizePolicy">
-               <sizepolicy hsizetype="Preferred" vsizetype="Fixed">
-                <horstretch>0</horstretch>
-                <verstretch>0</verstretch>
-               </sizepolicy>
-              </property>
-              <property name="insertPolicy">
-               <enum>QComboBox::InsertAlphabetically</enum>
-              </property>
-              <property name="sizeAdjustPolicy">
-               <enum>QComboBox::AdjustToContents</enum>
-              </property>
-             </widget>
-            </item>
-            <item>
              <widget class="QLineEdit" name="massSearchBox">
               <property name="sizePolicy">
                <sizepolicy hsizetype="Preferred" vsizetype="Fixed">
@@ -174,8 +157,6 @@
                  </widget>
             </item>
             <item>
-=======
->>>>>>> 3bf5daa8
              <spacer name="horizontalSpacer">
               <property name="orientation">
                <enum>Qt::Horizontal</enum>
