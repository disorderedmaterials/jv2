<?xml version="1.0" encoding="UTF-8"?>
<ui version="4.0">
 <class>MainWindow</class>
 <widget class="QMainWindow" name="MainWindow">
  <property name="geometry">
   <rect>
    <x>0</x>
    <y>0</y>
    <width>817</width>
    <height>605</height>
   </rect>
  </property>
  <property name="windowTitle">
   <string>JournalViewer2</string>
  </property>
  <widget class="QWidget" name="centralwidget">
   <property name="enabled">
    <bool>true</bool>
   </property>
   <layout class="QVBoxLayout" name="verticalLayout_6">
    <item>
     <widget class="QTabWidget" name="tabWidget">
      <property name="currentIndex">
       <number>0</number>
      </property>
      <property name="tabsClosable">
       <bool>true</bool>
      </property>
      <property name="movable">
       <bool>true</bool>
      </property>
      <property name="tabBarAutoHide">
       <bool>true</bool>
      </property>
      <widget class="QWidget" name="dataTab">
       <property name="sizePolicy">
        <sizepolicy hsizetype="Expanding" vsizetype="Expanding">
         <horstretch>0</horstretch>
         <verstretch>0</verstretch>
        </sizepolicy>
       </property>
       <attribute name="title">
        <string>Data</string>
       </attribute>
       <layout class="QVBoxLayout" name="verticalLayout_4">
        <item>
         <layout class="QVBoxLayout" name="verticalLayout_2">
          <property name="spacing">
           <number>0</number>
          </property>
          <property name="sizeConstraint">
           <enum>QLayout::SetDefaultConstraint</enum>
          </property>
          <item>
           <layout class="QHBoxLayout" name="horizontalLayout">
            <property name="rightMargin">
             <number>0</number>
            </property>
            <item>
             <widget class="QComboBox" name="instrumentsBox">
              <property name="sizePolicy">
               <sizepolicy hsizetype="Preferred" vsizetype="Fixed">
                <horstretch>0</horstretch>
                <verstretch>0</verstretch>
               </sizepolicy>
              </property>
              <property name="insertPolicy">
               <enum>QComboBox::InsertAlphabetically</enum>
              </property>
              <property name="sizeAdjustPolicy">
               <enum>QComboBox::AdjustToContents</enum>
              </property>
             </widget>
            </item>
            <item>
             <widget class="QComboBox" name="cyclesBox">
              <property name="sizePolicy">
               <sizepolicy hsizetype="Preferred" vsizetype="Fixed">
                <horstretch>0</horstretch>
                <verstretch>0</verstretch>
               </sizepolicy>
              </property>
              <property name="insertPolicy">
               <enum>QComboBox::InsertAlphabetically</enum>
              </property>
              <property name="sizeAdjustPolicy">
               <enum>QComboBox::AdjustToContents</enum>
              </property>
             </widget>
            </item>
            <item>
             <widget class="Line" name="line">
              <property name="orientation">
               <enum>Qt::Vertical</enum>
              </property>
             </widget>
            </item>
            <item>
             <widget class="QLineEdit" name="filterBox">
              <property name="sizePolicy">
               <sizepolicy hsizetype="Preferred" vsizetype="Fixed">
                <horstretch>0</horstretch>
                <verstretch>0</verstretch>
               </sizepolicy>
              </property>
             </widget>
            </item>
            <item>
             <widget class="QPushButton" name="clearSearchButton">
              <property name="sizePolicy">
               <sizepolicy hsizetype="Maximum" vsizetype="Fixed">
                <horstretch>0</horstretch>
                <verstretch>0</verstretch>
               </sizepolicy>
              </property>
              <property name="maximumSize">
               <size>
                <width>20</width>
                <height>16777215</height>
               </size>
              </property>
              <property name="text">
               <string>x</string>
              </property>
             </widget>
            </item>
            <item>
             <spacer name="horizontalSpacer">
              <property name="orientation">
               <enum>Qt::Horizontal</enum>
              </property>
              <property name="sizeHint" stdset="0">
               <size>
                <width>40</width>
                <height>20</height>
               </size>
              </property>
             </spacer>
            </item>
           </layout>
          </item>
          <item>
           <widget class="QStackedWidget" name="stackedWidget">
            <property name="sizePolicy">
             <sizepolicy hsizetype="Expanding" vsizetype="Expanding">
              <horstretch>0</horstretch>
              <verstretch>0</verstretch>
             </sizepolicy>
            </property>
            <property name="autoFillBackground">
             <bool>false</bool>
            </property>
            <property name="currentIndex">
             <number>0</number>
            </property>
            <widget class="QWidget" name="page">
             <property name="sizePolicy">
              <sizepolicy hsizetype="Expanding" vsizetype="Expanding">
               <horstretch>0</horstretch>
               <verstretch>0</verstretch>
              </sizepolicy>
             </property>
             <layout class="QVBoxLayout" name="verticalLayout_3">
              <item>
               <widget class="QTableView" name="runDataTable">
                <property name="selectionBehavior">
                 <enum>QAbstractItemView::SelectRows</enum>
                </property>
                <property name="verticalScrollMode">
                 <enum>QAbstractItemView::ScrollPerPixel</enum>
                </property>
                <property name="horizontalScrollMode">
                 <enum>QAbstractItemView::ScrollPerPixel</enum>
                </property>
                <property name="sortingEnabled">
                 <bool>true</bool>
                </property>
               </widget>
              </item>
             </layout>
            </widget>
           </widget>
          </item>
          <item>
           <layout class="QHBoxLayout" name="horizontalLayout_3">
            <property name="spacing">
             <number>4</number>
            </property>
            <property name="sizeConstraint">
             <enum>QLayout::SetDefaultConstraint</enum>
            </property>
            <item alignment="Qt::AlignLeft">
             <widget class="QPushButton" name="groupButton">
              <property name="sizePolicy">
               <sizepolicy hsizetype="Maximum" vsizetype="Fixed">
                <horstretch>0</horstretch>
                <verstretch>0</verstretch>
               </sizepolicy>
              </property>
              <property name="text">
               <string>Group</string>
              </property>
              <property name="checkable">
               <bool>true</bool>
              </property>
             </widget>
            </item>
            <item alignment="Qt::AlignLeft">
             <widget class="QWidget" name="searchContainer" native="true">
              <property name="sizePolicy">
               <sizepolicy hsizetype="Preferred" vsizetype="Preferred">
                <horstretch>0</horstretch>
                <verstretch>0</verstretch>
               </sizepolicy>
              </property>
              <layout class="QHBoxLayout" name="horizontalLayout_2">
               <property name="spacing">
                <number>4</number>
               </property>
               <property name="sizeConstraint">
                <enum>QLayout::SetDefaultConstraint</enum>
               </property>
               <property name="leftMargin">
                <number>0</number>
               </property>
               <property name="topMargin">
                <number>0</number>
               </property>
               <property name="rightMargin">
                <number>0</number>
               </property>
               <property name="bottomMargin">
                <number>0</number>
               </property>
               <item>
                <widget class="Line" name="searchSeperator">
                 <property name="orientation">
                  <enum>Qt::Vertical</enum>
                 </property>
                </widget>
               </item>
               <item>
                <widget class="QLineEdit" name="searchBox">
                 <property name="sizePolicy">
                  <sizepolicy hsizetype="Preferred" vsizetype="Fixed">
                   <horstretch>0</horstretch>
                   <verstretch>0</verstretch>
                  </sizepolicy>
                 </property>
                </widget>
               </item>
               <item>
                <layout class="QVBoxLayout" name="verticalLayout">
                 <property name="spacing">
                  <number>2</number>
                 </property>
                 <item>
                  <widget class="QPushButton" name="findUp">
                   <property name="sizePolicy">
                    <sizepolicy hsizetype="Maximum" vsizetype="Maximum">
                     <horstretch>0</horstretch>
                     <verstretch>0</verstretch>
                    </sizepolicy>
                   </property>
                   <property name="maximumSize">
                    <size>
                     <width>20</width>
                     <height>12</height>
                    </size>
                   </property>
                   <property name="text">
                    <string>^</string>
                   </property>
                  </widget>
                 </item>
                 <item>
                  <widget class="QPushButton" name="findDown">
                   <property name="sizePolicy">
                    <sizepolicy hsizetype="Maximum" vsizetype="Maximum">
                     <horstretch>0</horstretch>
                     <verstretch>0</verstretch>
                    </sizepolicy>
                   </property>
                   <property name="maximumSize">
                    <size>
                     <width>20</width>
                     <height>12</height>
                    </size>
                   </property>
                   <property name="text">
                    <string>v</string>
                   </property>
                  </widget>
                 </item>
                </layout>
               </item>
               <item>
                <widget class="QPushButton" name="searchAll">
                 <property name="sizePolicy">
                  <sizepolicy hsizetype="Maximum" vsizetype="Fixed">
                   <horstretch>0</horstretch>
                   <verstretch>0</verstretch>
                  </sizepolicy>
                 </property>
                 <property name="text">
                  <string>searchAll</string>
                 </property>
                </widget>
               </item>
               <item>
                <widget class="QPushButton" name="closeFind">
                 <property name="sizePolicy">
                  <sizepolicy hsizetype="Maximum" vsizetype="Fixed">
                   <horstretch>0</horstretch>
                   <verstretch>0</verstretch>
                  </sizepolicy>
                 </property>
                 <property name="maximumSize">
                  <size>
                   <width>20</width>
                   <height>16777215</height>
                  </size>
                 </property>
                 <property name="text">
                  <string>x</string>
                 </property>
                </widget>
               </item>
              </layout>
             </widget>
            </item>
            <item>
             <spacer name="horizontalSpacer_2">
              <property name="orientation">
               <enum>Qt::Horizontal</enum>
              </property>
              <property name="sizeHint" stdset="0">
               <size>
                <width>40</width>
                <height>20</height>
               </size>
              </property>
             </spacer>
            </item>
           </layout>
          </item>
         </layout>
        </item>
       </layout>
      </widget>
     </widget>
    </item>
   </layout>
  </widget>
  <widget class="QMenuBar" name="menubar">
   <property name="geometry">
    <rect>
     <x>0</x>
     <y>0</y>
     <width>817</width>
     <height>24</height>
    </rect>
   </property>
<<<<<<< HEAD
   <widget class="QMenu" name="menuFind">
    <property name="title">
     <string>Find</string>
    </property>
    <widget class="QMenu" name="menuSearch_across_cycles">
     <property name="title">
      <string>Search across cycles</string>
     </property>
     <addaction name="actionMassSearchRB_No"/>
     <addaction name="actionMassSearchTitle"/>
     <addaction name="actionMassSearchUser"/>
    </widget>
    <addaction name="menuSearch_across_cycles"/>
    <addaction name="actionClear_cached_searches"/>
   </widget>
   <addaction name="menuFind"/>
  </widget>
  <widget class="QStatusBar" name="statusbar"/>
  <action name="actionMassSearchRB_No">
   <property name="text">
    <string>RB No.</string>
   </property>
  </action>
  <action name="actionMassSearchTitle">
   <property name="text">
    <string>Title</string>
   </property>
  </action>
  <action name="actionMassSearchUser">
   <property name="text">
    <string>User</string>
   </property>
  </action>
  <action name="actionClear_cached_searches">
   <property name="text">
    <string>Clear cached searches</string>
=======
   <widget class="QMenu" name="menuFile">
    <property name="title">
     <string>File</string>
    </property>
    <addaction name="action_Quit"/>
   </widget>
   <addaction name="menuFile"/>
  </widget>
  <widget class="QStatusBar" name="statusbar"/>
  <action name="action_Quit">
   <property name="text">
    <string>&amp;Quit</string>
>>>>>>> 74356249
   </property>
  </action>
 </widget>
 <resources/>
 <connections/>
</ui><|MERGE_RESOLUTION|>--- conflicted
+++ resolved
@@ -361,7 +361,13 @@
      <height>24</height>
     </rect>
    </property>
-<<<<<<< HEAD
+   <widget class="QMenu" name="menuFile">
+    <property name="title">
+     <string>File</string>
+    </property>
+    <addaction name="action_Quit"/>
+   </widget>
+   <addaction name="menuFile"/>                       
    <widget class="QMenu" name="menuFind">
     <property name="title">
      <string>Find</string>
@@ -398,20 +404,9 @@
   <action name="actionClear_cached_searches">
    <property name="text">
     <string>Clear cached searches</string>
-=======
-   <widget class="QMenu" name="menuFile">
-    <property name="title">
-     <string>File</string>
-    </property>
-    <addaction name="action_Quit"/>
-   </widget>
-   <addaction name="menuFile"/>
-  </widget>
-  <widget class="QStatusBar" name="statusbar"/>
   <action name="action_Quit">
    <property name="text">
     <string>&amp;Quit</string>
->>>>>>> 74356249
    </property>
   </action>
  </widget>
