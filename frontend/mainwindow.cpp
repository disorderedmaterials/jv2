--- conflicted
+++ resolved
@@ -136,7 +136,6 @@
     event->accept();
 }
 
-<<<<<<< HEAD
 QList<QPair<QString, QString>> MainWindow::getInstruments()
 {
     QFile file("../extra/instrumentData.xml");
@@ -273,7 +272,9 @@
         file.open(QIODevice::WriteOnly);
         file.write(dom.toByteArray());
         file.close();
-=======
+    }
+}
+
 void MainWindow::setLoadScreen(bool state)
 {
     if (state)
@@ -285,6 +286,5 @@
     {
         QWidget::setEnabled(true);
         QGuiApplication::restoreOverrideCursor();
->>>>>>> 15826e51
     }
 }