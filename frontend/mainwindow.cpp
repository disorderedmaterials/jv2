--- conflicted
+++ resolved
@@ -130,7 +130,6 @@
     event->accept();
 }
 
-<<<<<<< HEAD
 void MainWindow::keyPressEvent(QKeyEvent *event)
 {
     if (event->key() == Qt::Key_F && event->modifiers() == Qt::ControlModifier)
@@ -175,7 +174,7 @@
     if (ui_->searchLabel->text() != "")
         ui_->runDataTable->selectionModel()->clearSelection();
     ui_->searchLabel->setText("");
-=======
+
 QList<QPair<QString, QString>> MainWindow::getInstruments()
 {
     QFile file("../extra/instrumentData.xml");
@@ -313,7 +312,7 @@
         file.write(dom.toByteArray());
         file.close();
     }
->>>>>>> f1107295
+
 }
 
 void MainWindow::setLoadScreen(bool state)
