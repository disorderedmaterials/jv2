--- conflicted
+++ resolved
@@ -121,7 +121,6 @@
     event->accept();
 }
 
-<<<<<<< HEAD
 void MainWindow::on_massSearchButton_clicked()
 {
     QString url_str =
@@ -130,7 +129,7 @@
     HttpRequestWorker *worker = new HttpRequestWorker(this);
     connect(worker, SIGNAL(on_execution_finished(HttpRequestWorker *)), this, SLOT(handle_result_cycles(HttpRequestWorker *)));
     worker->execute(input);
-=======
+
 void MainWindow::keyPressEvent(QKeyEvent *event)
 {
     if (event->key() == Qt::Key_F && event->modifiers() == Qt::ControlModifier)
@@ -328,5 +327,4 @@
         QWidget::setEnabled(true);
         QGuiApplication::restoreOverrideCursor();
     }
->>>>>>> 3bf5daa8
 }