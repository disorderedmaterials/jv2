--- conflicted
+++ resolved
@@ -195,16 +195,6 @@
         updateSearch(searchString_);
         return;
     }
-<<<<<<< HEAD
-    if (event->key() == Qt::Key_J && event->modifiers() == Qt::ControlModifier)
-    {
-        auto *window = new GraphWidget(this);
-        ui_->tabWidget->addTab(window, "test");
-        ui_->tabWidget->setCurrentIndex(ui_->tabWidget->count() - 1);
-        return;
-    }
-=======
->>>>>>> e199e7a5
 }
 
 // Get instrument data from config file
