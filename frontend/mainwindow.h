// SPDX-License-Identifier: GPL-3.0-or-later
// Copyright (c) 2022 E. Devlin and T. Youngs

#ifndef MAINWINDOW_H
#define MAINWINDOW_H

#include "httprequestworker.h"
#include "jsontablemodel.h"
#include <QChart>
#include <QCheckBox>
#include <QDomDocument>
#include <QMainWindow>
#include <QSortFilterProxyModel>

QT_BEGIN_NAMESPACE
namespace Ui
{
class MainWindow;
}
QT_END_NAMESPACE

class MainWindow : public QMainWindow
{
    Q_OBJECT

    public:
    MainWindow(QWidget *parent = nullptr);
    ~MainWindow();
    // Init
    void fillInstruments(QList<std::tuple<QString, QString, QString>> instruments);
    void initialiseElements();
    // Misc
    void goToCurrentFoundIndex(QModelIndex index);                 // Selects given index
    QList<std::tuple<QString, QString, QString>> getInstruments(); // Get Instruments from config file
    std::vector<std::pair<QString, QString>> getFields(QString instrument, QString instType); // Get Fields from config file
    void setLoadScreen(bool state);
    QString getRunNos();
    QDomDocument getConfig();
    void checkForUpdates();

    private slots:
    // Search Controls
    void updateSearch(const QString &arg1);
    void on_actionSearch_triggered();
    void on_actionSelectNext_triggered();
    void on_actionSelectPrevious_triggered();
    void on_actionSelectAll_triggered();
    void findUp();
    void findDown();
    void selectAllSearches();
    void selectIndex(QString runNumber);
    void selectSimilar();
    // Filter Controls
    void on_filterBox_textChanged(const QString &arg1);
    void on_clearSearchButton_clicked();
    void massSearch(QString name, QString value);
    void on_actionMassSearchRB_No_triggered();
    void on_actionMassSearchTitle_triggered();
    void on_actionMassSearchUser_triggered();
    void on_actionMassSearchRunRange_triggered();
    void on_actionMassSearchDateRange_triggered();
    void on_actionClear_cached_searches_triggered();
    void goTo(HttpRequestWorker *worker, QString runNumber);
    void on_actionRun_Number_triggered();
    // Data Selection
    void handle_result_instruments(HttpRequestWorker *worker);
    void handle_result_cycles(HttpRequestWorker *worker);
    void currentInstrumentChanged(const QString &arg1);
    void changeCycle(QString value);
    void recentCycle();
    void changeInst(std::tuple<QString, QString, QString> instrument);
    // Grouping
    void on_groupButton_clicked(bool checked);
    // Visualisation
    void customMenuRequested(QPoint pos);
    void handle_result_contextGraph(HttpRequestWorker *worker);
    void contextGraph();
    void handle_result_contextMenu(HttpRequestWorker *worker);
    void toggleAxis(int state);
    void showStatus(qreal x, qreal y, QString title);

    void handleSpectraCharting(HttpRequestWorker *worker);
    void handleMonSpectraCharting(HttpRequestWorker *worker);
    void plotSpectra(HttpRequestWorker *count);
    void plotMonSpectra(HttpRequestWorker *count);
    void getSpectrumCount();
    void getMonitorCount();

    // Misc Interface Functions
    void removeTab(int index);
    void savePref();
    void clearPref();
    void columnHider(int state);
<<<<<<< HEAD
    void on_actionMountPoint_triggered();
    void on_actionClearMountPoint_triggered();
=======
    void muAmps(QString runs, bool checked, QString);
    void runDivide(QString currentDetector, QString run, bool checked);
    void monDivide(QString currentRun, QString mon, bool checked);

    void refresh(QString Status);
    void update(HttpRequestWorker *worker);
>>>>>>> c4b888f3

    protected:
    // Window close event
    void closeEvent(QCloseEvent *event);
    void keyPressEvent(QKeyEvent *event);

    signals:
    void tableFilled();

    private:
    Ui::MainWindow *ui_;
    // Table Stuff
    JsonTableModel *model_;
    QSortFilterProxyModel *proxyModel_;
    JsonTableModel::Header header_;
    std::vector<std::pair<QString, QString>> desiredHeader_;
    // Menus
    QMenu *viewMenu_;
    QMenu *findMenu_;
    QMenu *contextMenu_;
    QMenu *instrumentsMenu_;
    QMenu *cyclesMenu_;

    QModelIndexList foundIndices_;
    int currentFoundIndex_;
    // Menu button data
    QString searchString_;
    QString instType_;
    QString instName_;
    QString instDisplayName_;
    QMap<QString, QString> cyclesMap_;
    QMap<QString, QString> headersMap_;
    // Misc
    bool init_;
    QPoint pos_;
    QList<std::tuple<HttpRequestWorker *, QString>> cachedMassSearch_;
};
#endif // MAINWINDOW_H<|MERGE_RESOLUTION|>--- conflicted
+++ resolved
@@ -91,17 +91,16 @@
     void savePref();
     void clearPref();
     void columnHider(int state);
-<<<<<<< HEAD
+
     void on_actionMountPoint_triggered();
     void on_actionClearMountPoint_triggered();
-=======
+
     void muAmps(QString runs, bool checked, QString);
     void runDivide(QString currentDetector, QString run, bool checked);
     void monDivide(QString currentRun, QString mon, bool checked);
 
     void refresh(QString Status);
     void update(HttpRequestWorker *worker);
->>>>>>> c4b888f3
 
     protected:
     // Window close event
