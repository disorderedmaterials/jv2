--- conflicted
+++ resolved
@@ -35,12 +35,9 @@
     std::vector<std::pair<QString, QString>> getFields(QString instrument, QString instType); // Get Fields from config file
     void setLoadScreen(bool state);
     QString getRunNos();
-<<<<<<< HEAD
     QDomDocument getConfig();
-=======
     void checkForUpdates();
 
->>>>>>> 832cad11
     private slots:
     // Search Controls
     void updateSearch(const QString &arg1);
