// SPDX-License-Identifier: GPL-3.0-or-later
// Copyright (c) 2022 E. Devlin and T. Youngs

#ifndef MAINWINDOW_H
#define MAINWINDOW_H

#include "httprequestworker.h"
#include "jsontablemodel.h"
#include <QChart>
#include <QCheckBox>
#include <QDomDocument>
#include <QMainWindow>
#include <QSortFilterProxyModel>

QT_BEGIN_NAMESPACE
namespace Ui
{
class MainWindow;
}
QT_END_NAMESPACE

class MainWindow : public QMainWindow
{
    Q_OBJECT

    public:
    MainWindow(QWidget *parent = nullptr);
    ~MainWindow();

    void fillInstruments(QList<QPair<QString, QString>> instruments);
    void initialiseElements();
    void goToCurrentFoundIndex(QModelIndex index);
    QList<QPair<QString, QString>> getInstruments();
    QList<QString> getFields(QString instrument, QString instType);
    void setLoadScreen(bool state);
    private slots:
    void on_filterBox_textChanged(const QString &arg1);
    void on_searchBox_textChanged(const QString &arg1);
    void handle_result_instruments(HttpRequestWorker *worker);
    void handle_result_cycles(HttpRequestWorker *worker);
    void on_instrumentsBox_currentTextChanged(const QString &arg1);
    void on_cyclesBox_currentTextChanged(const QString &arg1);
    void on_groupButton_clicked(bool checked);
    void columnHider(int state);
    void on_clearSearchButton_clicked();
    void on_findUp_clicked();
    void on_findDown_clicked();
    void on_searchAll_clicked();
    void on_closeFind_clicked();
    void recentCycle();
    void customMenuRequested(QPoint pos);
    void handle_result_contextGraph(HttpRequestWorker *worker);
    void contextGraph();
    void handle_result_contextMenu(HttpRequestWorker *worker);
    void removeTab(int index);
    void toggleAxis(int state);
    void savePref();
<<<<<<< HEAD
    void showStatus(qreal x, qreal y);
=======
    void massSearch(QString name, QString value);
    void on_actionMassSearchRB_No_triggered();
    void on_actionMassSearchTitle_triggered();
    void on_actionMassSearchUser_triggered();
    void on_actionClear_cached_searches_triggered();
>>>>>>> 04eaea19

    protected:
    // Window close event
    void closeEvent(QCloseEvent *event);
    void keyPressEvent(QKeyEvent *event);

    private:
    Ui::MainWindow *ui_;
    JsonTableModel *model_;
    QSortFilterProxyModel *proxyModel_;
    QMenu *viewMenu_;
    QMenu *findMenu_;
    QMenu *contextMenu_;
    JsonTableModel::Header header_;
    QList<QString> desiredHeader_;
    QModelIndexList foundIndices_;
    int currentFoundIndex_;
    bool init_;
    QChart *chart_;
    QPoint pos_;
    QList<std::tuple<HttpRequestWorker *, QString>> cachedMassSearch_;
};
#endif // MAINWINDOW_H<|MERGE_RESOLUTION|>--- conflicted
+++ resolved
@@ -55,15 +55,12 @@
     void removeTab(int index);
     void toggleAxis(int state);
     void savePref();
-<<<<<<< HEAD
     void showStatus(qreal x, qreal y);
-=======
     void massSearch(QString name, QString value);
     void on_actionMassSearchRB_No_triggered();
     void on_actionMassSearchTitle_triggered();
     void on_actionMassSearchUser_triggered();
     void on_actionClear_cached_searches_triggered();
->>>>>>> 04eaea19
 
     protected:
     // Window close event
