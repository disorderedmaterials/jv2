// SPDX-License-Identifier: GPL-3.0-or-later
// Copyright (c) 2021 E. Devlin and T. Youngs

#ifndef MAINWINDOW_H
#define MAINWINDOW_H

#include "httprequestworker.h"
#include "jsontablemodel.h"
#include <QChart>
#include <QCheckBox>
#include <QDomDocument>
#include <QMainWindow>
#include <QSortFilterProxyModel>

QT_BEGIN_NAMESPACE
namespace Ui
{
class MainWindow;
}
QT_END_NAMESPACE

class MainWindow : public QMainWindow
{
    Q_OBJECT

    public:
    MainWindow(QWidget *parent = nullptr);
    ~MainWindow();

    void fillInstruments(QList<QPair<QString, QString>> instruments);
    void initialiseElements();
    void goToCurrentFoundIndex(QModelIndex index);
    QList<QPair<QString, QString>> getInstruments();
    QList<QString> getFields(QString instrument, QString instType);
    void setLoadScreen(bool state);
    private slots:
    void on_filterBox_textChanged(const QString &arg1);
    void on_searchBox_textChanged(const QString &arg1);
    void handle_result_instruments(HttpRequestWorker *worker);
    void handle_result_cycles(HttpRequestWorker *worker);
    void on_instrumentsBox_currentTextChanged(const QString &arg1);
    void on_cyclesBox_currentTextChanged(const QString &arg1);
    void on_groupButton_clicked(bool checked);
    void columnHider(int state);
    void on_clearSearchButton_clicked();
    void on_findUp_clicked();
    void on_findDown_clicked();
    void on_searchAll_clicked();
<<<<<<< HEAD
    void on_massSearchButton_clicked();
=======
    void on_closeFind_clicked();
>>>>>>> 3bf5daa8
    void recentCycle();
    void customMenuRequested(QPoint pos);
    void handle_result_contextGraph(HttpRequestWorker *worker);
    void contextGraph();
    void handle_result_contextMenu(HttpRequestWorker *worker);
    void removeTab(int index);
    void toggleAxis(int state);
    void savePref();

    protected:
    // Window close event
    void closeEvent(QCloseEvent *event);
    void keyPressEvent(QKeyEvent *event);

    private:
    Ui::MainWindow *ui_;
    JsonTableModel *model_;
    QSortFilterProxyModel *proxyModel_;
    QMenu *viewMenu_;
    QMenu *contextMenu_;
    JsonTableModel::Header header_;
    QList<QString> desiredHeader_;
    QModelIndexList foundIndices_;
    int currentFoundIndex_;
    bool init_;
    QChart *chart_;
    QPoint pos_;
};
#endif // MAINWINDOW_H<|MERGE_RESOLUTION|>--- conflicted
+++ resolved
@@ -46,11 +46,8 @@
     void on_findUp_clicked();
     void on_findDown_clicked();
     void on_searchAll_clicked();
-<<<<<<< HEAD
     void on_massSearchButton_clicked();
-=======
     void on_closeFind_clicked();
->>>>>>> 3bf5daa8
     void recentCycle();
     void customMenuRequested(QPoint pos);
     void handle_result_contextGraph(HttpRequestWorker *worker);
