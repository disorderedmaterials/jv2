--- conflicted
+++ resolved
@@ -42,13 +42,7 @@
       cmake --install .
 
       cd ../
-<<<<<<< HEAD
-      pyinstaller backend/isisInternal.py
-      pyinstaller --icon=ci/windows/JournalViewer2.ico backend/jv2Setup.py
+      pyinstaller backend/isisInternal.py --noconsole
+      pyinstaller --icon=ci/windows/JournalViewer2.ico backend/jv2Setup.py --noconsole
       mv dist/isisInternal dist/jv2Setup
-=======
-      pyinstaller backend/isisInternal.py --noconsole
-      pyinstaller --icon=ci/windows/JournalViewer2.ico backend/launch.py --noconsole
-      mv dist/isisInternal dist/launch
->>>>>>> e1c18b07
     displayName: 'Build'