parameters:
  - name: hdf5tag
    default: hdf5-1_10_7
  - name: extraflags
    default: ''
  - name: qtver
    default: 6.1.2
  - name: gui
    default: true
  - name: threading
    default: true

steps:
  - task: UsePythonVersion@0
    inputs:
<<<<<<< HEAD
      versionSpec: '3.9.x'
=======
      versionSpec: '3.9'
>>>>>>> 49a97a0b
  - script: |
      python3 -m pip install pyinstaller
      python3 -m pip install flask
      python3 -m pip install h5py
    displayName: 'Install Prerequisites'
  - script: |
      python3 -m pip install aqtinstall
      python3 -m aqt install-qt --outputdir $(Build.BinariesDirectory)\\Qt windows desktop ${{ parameters.qtver }} win64_mingw81 -m all
    displayName: 'Install Qt'
  - powershell: |
      $ErrorActionPreference = 'Stop'
      $HDF5_ARTIFACTS = "https://github.com/disorderedmaterials/HDF5/releases/download/" + "${{ parameters.hdf5tag }}/${{ parameters.hdf5tag }}-windows.zip"
      wget $HDF5_ARTIFACTS -O hdf5.zip
      7z x hdf5.zip
    displayName: 'Download HDF5 Artifacts'
  - bash: |
      set -ex
      ls C:/ProgramData/chocolatey/lib/mingw
      HDF5_DIR="$(pwd)/${{ parameters.hdf5tag }}"
      Qt6_DIR="/d/a/1/b/Qt/6.1.2/mingw81_64"
      PATH="${PATH}:${Qt6_DIR}"
      mkdir build
      cd build
      cmake ../ -G "MinGW Makefiles" -DLOCAL_STATIC_HDF5:bool=True -DHDF5_DIR:path=${HDF5_DIR} ${{ parameters.extraflags }} -DCMAKE_PREFIX_PATH:path=${Qt6_DIR}/lib/cmake
      MinGW32-make.exe

      cd ../
      pyinstaller backend/isisInternal.py 
      pyinstaller --icon=ci/windows/JournalViewer2.ico backend/launch.py
    displayName: 'Build'<|MERGE_RESOLUTION|>--- conflicted
+++ resolved
@@ -13,11 +13,7 @@
 steps:
   - task: UsePythonVersion@0
     inputs:
-<<<<<<< HEAD
-      versionSpec: '3.9.x'
-=======
       versionSpec: '3.9'
->>>>>>> 49a97a0b
   - script: |
       python3 -m pip install pyinstaller
       python3 -m pip install flask
